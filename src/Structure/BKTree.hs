--- conflicted
+++ resolved
@@ -15,16 +15,10 @@
 
 import Structure.MetricSpace
 import Data.Map(Map)
-<<<<<<< HEAD
-import qualified Data.Map as M(toList, split, empty, alter, lookup)
-import Data.Foldable(Foldable(..))
-import qualified Data.Foldable as F(foldr, any)
-import Data.Monoid(Monoid(..))
-=======
 import qualified Data.Map as M
 import Data.Foldable
+import qualified Data.Foldable as F
 import Data.Monoid
->>>>>>> 91a77254
 
 data BKTree a =
   Node a !Int (BMap a)
